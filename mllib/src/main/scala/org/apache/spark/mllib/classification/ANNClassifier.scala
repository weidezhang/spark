--- conflicted
+++ resolved
@@ -141,13 +141,8 @@
             stepSize: Double, convergenceTol: Double): ANNClassifierModel = {
     val hiddenLayersTopology =
       model.annModel.topology.slice(1, model.annModel.topology.length - 1)
-<<<<<<< HEAD
-    train(data, hiddenLayersTopology, model.annModel.weights,
-      maxIterations, stepSize, convergenceTol)
-=======
     new ANNClassifier(model.labelToIndex, hiddenLayersTopology,
       model.annModel.weights, maxIterations, stepSize, convergenceTol).run(data)
->>>>>>> 2bb5763b
   }
 
   /**
